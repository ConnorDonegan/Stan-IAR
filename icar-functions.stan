/**
 * Log probability of the intrinsic conditional autoregressive (ICAR) prior,
 * excluding additive constants. 
 *
 * @param phi Vector of parameters for spatial smoothing (on unit scale)
 * @param spatial_scale Scale parameter for the ICAR model
 * @param node1 
 * @param node2
 * @param k number of groups
 * @param group_size number of observational units in each group
 * @param group_idx index of observations in order of their group membership
 * @param has_theta If the model contains an independent partial pooling term, phi for singletons can be zeroed out; otherwise, they require a standard normal prior. Both BYM and BYM2 have theta.
 *
 * @return Log probability density of ICAR prior up to additive constant
 **/
real icar_normal_lpdf(vector phi, real spatial_scale,
              int[] node1, int[] node2, 
              int k, int[] group_size, int[] group_idx,
              int has_theta) {
  real lp;
  int pos=1;
  lp = -0.5 * dot_self(phi[node1] - phi[node2]);
  if (has_theta) {
    for (j in 1:k) {
      /* sum to zero constraint for each connected group; singletons zero out */
      lp += normal_lpdf(sum(phi[segment(group_idx, pos, group_size[j])]) | 0, 0.001 * group_size[j]);
      pos += group_size[j];
    }
  } else {
    /* does not have theta */
    for (j in 1:k) {
      if (group_size[j] > 1) {
    /* same as above for non-singletons: sum to zero constraint */
    lp += normal_lpdf(sum(phi[segment(group_idx, pos, group_size[j])]) | 0, 0.001 * group_size[j]);
      } else {
    /* its a singleton: independent Gaussian prior on phi */
    lp += normal_lpdf(phi[ segment(group_idx, pos, group_size[j]) ] | 0, spatial_scale);
      }      
      pos += group_size[j];
    }
  }
  return lp;
}

/**
 * Combine local and global partial-pooling components into the convolved BYM term.
 *
 * @param phi local (spatially autocorrelated) component (not phi_tilde!)
 * @param theta global component (not theta_tilde!)
 * @param n number of spatial units
 * @param k number of connected groups
 * @param group_size number of observational units in each group
 * @param group_idx index of observations in order of their group membership
 *
 * @return BYM convolution vector
 */
vector convolve_bym(vector phi, vector theta,
		      int n, int k,
		      int[] group_size, int[] group_idx
		      ) {
  vector[n] convolution;
  int pos=1;
  for (j in 1:k) {
     if (group_size[j] == 1) {
        convolution[ segment(group_idx, pos, group_size[j]) ] = theta[ segment(group_idx, pos, group_size[j]) ];
    } else {
    convolution[ segment(group_idx, pos, group_size[j]) ] =
        phi[ segment(group_idx, pos, group_size[j]) ] + theta[ segment(group_idx, pos, group_size[j]) ];
  }
      pos += group_size[j];
  }
  return convolution;
}


/**
 * Combine local and global partial-pooling components into the convolved BYM2 term.
 *
 * @param phi_tilde local (spatially autocorrelated) component
 * @param theta_tilde global component
 * @param spatial_scale scale parameter for the convolution term
 * @param n number of spatial units
 * @param k number of connected groups
 * @param group_size number of observational units in each group
 * @param group_idx index of observations in order of their group membership
<<<<<<< HEAD
 * @param logit_rho proportion of convolution that is spatially autocorrelated, logit transformed
 * @param inv_sqrt_scale_factor The scaling factor for the ICAR variance (see scale_c R function, using R-INLA); 
 *                              transformed from 1/scale^2 --> scale. Or, a vector of ones.
=======
 * @param rho proportion of convolution that is spatially autocorrelated
 * @param scale_factor The scaling factor for the BYM2 model. See scale_c R function, using R-INLA.
>>>>>>> fc85da32
 *
 * @return BYM2 convolution vector
 */
vector convolve_bym2(vector phi_tilde, vector theta_tilde,
          real spatial_scale,
		      int n, int k,
		      int[] group_size, int[] group_idx,
		      real rho, vector inv_sqrt_scale_factor
		      ) {
  vector[n] convolution;
  int pos=1;
  for (j in 1:k) {
    if (group_size[j] == 1) {
        convolution[ segment(group_idx, pos, group_size[j]) ] = spatial_scale * theta_tilde[ segment(group_idx, pos, group_size[j]) ];
    } else {
    convolution[ segment(group_idx, pos, group_size[j]) ] = spatial_scale * (
     sqrt(rho) * inv_sqrt_scale_factor[j] * phi_tilde[ segment(group_idx, pos, group_size[j]) ] +
     sqrt(1 - rho) * theta_tilde[ segment(group_idx, pos, group_size[j]) ]
      );
  }
  pos += group_size[j];
  }
  return convolution;
}


/**
 * Create phi from phi_tilde, inv_sqrt_scale_factor, and spatial_scale. 
 *
 * @param phi_tilde local component (spatially autocorrelated) 
 * @param phi_scale scale parameter for ICAR Normal model
 * @param inv_sqrt_scale_factor The scaling factor for the ICAR variance (see scale_c R function, using R-INLA); 
 *                              transformed from 1/scale^2 --> scale. Or, a vector of ones.
 * @param n number of spatial units
 * @param k number of connected groups
 * @param group_size number of observational units in each group
 * @param group_idx index of observations in order of their group membership
 *
 * @return phi vector of spatially autocorrelated coefficients
 */
vector make_phi(vector phi_tilde, real phi_scale,
		      vector inv_sqrt_scale_factor,
		      int n, int k,
		      int[] group_size, int[] group_idx
		      ) {
  vector[n] phi;
  int pos=1;
  for (j in 1:k) {
      phi[ segment(group_idx, pos, group_size[j]) ] = phi_scale * inv_sqrt_scale_factor[j] * phi_tilde[ segment(group_idx, pos, group_size[j]) ];
    pos += group_size[j];
  }
  return phi;
}

 

/**
 * Create phi from phi_tilde, inv_sqrt_scale_factor, and spatial_scale: 
 *  with separate scale parameters per component.
 *
 * @param phi_tilde local component (spatially autocorrelated) 
 * @param phi_scale scale parameters for ICAR Normal model, per connected component
 * @param inv_sqrt_scale_factor The scaling factor for the ICAR variance (see scale_c R function, using R-INLA); 
 *                              transformed from 1/scale^2 --> scale. Or, a vector of ones.
 * @param n number of spatial units
 * @param k number of connected groups
 * @param group_size number of observational units in each group
 * @param group_idx index of observations in order of their group membership
 *
 * @return phi vector of spatially autocorrelated coefficients
 */
vector make_phi2(vector phi_tilde, vector phi_scale,
		      vector inv_sqrt_scale_factor,
		      int n, int k,
		      int[] group_size, int[] group_idx
		      ) {
  vector[n] phi;
  int pos=1;
  for (j in 1:k) {
      phi[ segment(group_idx, pos, group_size[j]) ] = phi_scale[j] * inv_sqrt_scale_factor[j] * phi_tilde[ segment(group_idx, pos, group_size[j]) ];
    pos += group_size[j];
  }
  return phi;
}<|MERGE_RESOLUTION|>--- conflicted
+++ resolved
@@ -83,14 +83,9 @@
  * @param k number of connected groups
  * @param group_size number of observational units in each group
  * @param group_idx index of observations in order of their group membership
-<<<<<<< HEAD
- * @param logit_rho proportion of convolution that is spatially autocorrelated, logit transformed
  * @param inv_sqrt_scale_factor The scaling factor for the ICAR variance (see scale_c R function, using R-INLA); 
  *                              transformed from 1/scale^2 --> scale. Or, a vector of ones.
-=======
  * @param rho proportion of convolution that is spatially autocorrelated
- * @param scale_factor The scaling factor for the BYM2 model. See scale_c R function, using R-INLA.
->>>>>>> fc85da32
  *
  * @return BYM2 convolution vector
  */
